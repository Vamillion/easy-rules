--- conflicted
+++ resolved
@@ -10,11 +10,7 @@
 
     <groupId>org.easyrules</groupId>
     <artifactId>easyrules</artifactId>
-<<<<<<< HEAD
-    <version>2.5.1-SNAPSHOT</version>
-=======
     <version>3.0.0-SNAPSHOT</version>
->>>>>>> 0121580f
 
     <modules>
         <module>easyrules-archetype</module>
@@ -43,20 +39,20 @@
     </properties>
 
     <scm>
-        <url>git@github.com:j-easy/easy-rules.git</url>
-        <connection>scm:git:git@github.com:j-easy/easy-rules.git</connection>
-        <developerConnection>scm:git:git@github.com:j-easy/easy-rules.git</developerConnection>
+        <url>git@github.com:EasyRules/easyrules.git</url>
+        <connection>scm:git:git@github.com:EasyRules/easyrules.git</connection>
+        <developerConnection>scm:git:git@github.com:EasyRules/easyrules.git</developerConnection>
         <tag>HEAD</tag>
     </scm>
 
     <issueManagement>
         <system>GitHub</system>
-        <url>https://github.com/j-easy/easy-rules/issues</url>
+        <url>https://github.com/EasyRules/easyrules/issues</url>
     </issueManagement>
 
     <ciManagement>
         <system>Travis CI</system>
-        <url>https://travis-ci.org/j-easy/easy-rules</url>
+        <url>https://travis-ci.org/EasyRules/easyrules</url>
     </ciManagement>
 
     <developers>
@@ -211,7 +207,7 @@
                         </goals>
                         <configuration>
                             <rules>
-                                <dependencyConvergence />
+                                <dependencyConvergence/>
                             </rules>
                             <fail>true</fail>
                         </configuration>
